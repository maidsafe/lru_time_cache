// Copyright 2015 MaidSafe.net limited.
//
// This SAFE Network Software is licensed to you under (1) the MaidSafe.net Commercial License,
// version 1.0 or later, or (2) The General Public License (GPL), version 3, depending on which
// licence you accepted on initial access to the Software (the "Licences").
//
// By contributing code to the SAFE Network Software, or to this project generally, you agree to be
// bound by the terms of the MaidSafe Contributor Agreement, version 1.0.  This, along with the
// Licenses can be found in the root directory of this project at LICENSE, COPYING and CONTRIBUTOR.
//
// Unless required by applicable law or agreed to in writing, the SAFE Network Software distributed
// under the GPL Licence is distributed on an "AS IS" BASIS, WITHOUT WARRANTIES OR CONDITIONS OF ANY
// KIND, either express or implied.
//
// Please review the Licences for the specific language governing permissions and limitations
// relating to use of the SAFE Network Software.

#![crate_name = "lru_time_cache"]
#![crate_type = "lib"]
#![doc(html_logo_url = "https://raw.githubusercontent.com/maidsafe/QA/master/Images/maidsafe_logo.png",
       html_favicon_url = "http://maidsafe.net/img/favicon.ico",
              html_root_url = "http://dirvine.github.io/dirvine/lru_time_cache/")]

#![forbid(bad_style, warnings)]

#![deny(deprecated, improper_ctypes, missing_docs, non_shorthand_field_patterns,
overflowing_literals, plugin_as_library, private_no_mangle_fns, private_no_mangle_statics,
raw_pointer_derive, stable_features, unconditional_recursion, unknown_lints, unsafe_code,
unused, unused_allocation, unused_attributes, unused_comparisons, unused_features,
unused_parens, while_true)]

#![warn(trivial_casts, trivial_numeric_casts, unused_extern_crates, unused_import_braces,
unused_qualifications, variant_size_differences)]

//!#lru cache limited via size or time
//!
//! This container allows time or size to be the limiting factor for any key/value types.
//!
//!#Use
//!
//!##To use as size based LruCache
//!
//!`let mut lru_cache = LruCache::<usize, usize>::with_capacity(size);`
//!
//!##Or as time based LruCache
//!
//! `let time_to_live = chrono::duration::Duration::milliseconds(100);`
//!
//! `let mut lru_cache = LruCache::<usize, usize>::with_expiry_duration(time_to_live);`
//!
//!##Or as time or size limited cache
//!
//! ` let size = 10usize;
//!     let time_to_live = chrono::duration::Duration::milliseconds(100);
//!     let mut lru_cache =
//!         LruCache::<usize, usize>::with_expiry_duration_and_capacity(time_to_live, size);`

extern crate time;

/// A view into a single entry in a lru_cache, which may either be vacant or occupied.
pub enum Entry<'a, K: 'a, V: 'a> {
    /// A vacant Entry
    Vacant(VacantEntry<'a, K, V>),
    /// An occupied Entry
    Occupied(OccupiedEntry<'a, V>),
}

/// A vacant Entry.
pub struct VacantEntry<'a, K: 'a, V: 'a> {
    key: K,
    cache: &'a mut LruCache<K, V>,
}

/// An occupied Entry.
pub struct OccupiedEntry<'a, V: 'a> {
    value: &'a mut V,
}

<<<<<<< HEAD
/// Provides a Last Recently Used caching algorithm in a container
/// which may be limited by size or time, reordered to most recently seen.
=======
/// Provides a Last Recently Used caching algorithm in a container which may be limited by size or
/// time, reordered to most recently seen.
>>>>>>> 6c6a8c3d
#[derive(Clone)]
pub struct LruCache<K, V> {
    map: ::std::collections::BTreeMap<K, (V, time::SteadyTime)>,
    list: ::std::collections::VecDeque<K>,
    capacity: usize,
    time_to_live: time::Duration,
}

/// Constructor for size (capacity) based LruCache
impl<K, V> LruCache<K, V> where K: PartialOrd + Ord + Clone, V: Clone {
    /// Constructor for size based LruCache
    pub fn with_capacity(capacity: usize) -> LruCache<K, V> {
        LruCache {
            map: ::std::collections::BTreeMap::new(),
            list: ::std::collections::VecDeque::new(),
            capacity: capacity,
            time_to_live: time::Duration::max_value(),
        }
    }
    /// Constructor for time based LruCache
    pub fn with_expiry_duration(time_to_live: time::Duration) -> LruCache<K, V> {
        LruCache {
            map: ::std::collections::BTreeMap::new(),
            list: ::std::collections::VecDeque::new(),
            capacity: ::std::usize::MAX,
            time_to_live: time_to_live,
        }
    }
    /// Constructor for dual feature capacity, or time based LruCache
<<<<<<< HEAD
    pub fn with_expiry_duration_and_capacity(time_to_live: time::Duration,
                                             capacity: usize)
                                             -> LruCache<K, V> {
=======
    pub fn with_expiry_duration_and_capacity(time_to_live: time::Duration, capacity: usize)
            -> LruCache<K, V> {
>>>>>>> 6c6a8c3d
        LruCache {
            map: ::std::collections::BTreeMap::new(),
            list: ::std::collections::VecDeque::new(),
            capacity: capacity,
            time_to_live: time_to_live,
        }
    }

    /// Inserts a key-value pair into the cache. If the key already had a value
    /// present in the cache, that value is returned. Otherwise, `None` is returned.
    pub fn insert(&mut self, key: K, value: V) -> Option<V> {
        if self.map.contains_key(&key) {
            Self::update_key(&mut self.list, &key);
        } else {
            while self.check_time_expired() || self.map.len() == self.capacity {
                self.remove_oldest_element();
            }
            self.list.push_back(key.clone());
        }

        self.map.insert(key, (value, time::SteadyTime::now())).map(|pair| pair.0)
    }

    /// Remove a key/value pair from cache
    pub fn remove(&mut self, key: &K) -> Option<V> {
        let result = self.map.remove(key);

        if result.is_some() {
<<<<<<< HEAD
            let position =
                self.list.iter().enumerate().find(|a| !(*a.1 < *key || *a.1 > *key)).unwrap().0;
            self.list.remove(position);
            Some(result.unwrap().0)
=======
           let position = self.list.iter().enumerate().find(|a| !(*a.1 < *key || *a.1 > *key))
                              .unwrap().0;
           self.list.remove(position);
           Some(result.unwrap().0)
>>>>>>> 6c6a8c3d
        } else {
            None
        }
    }
    /// Retrieve a value from cache
    pub fn get(&mut self, key: &K) -> Option<&V> {
        self.remove_expired();
        let list = &mut self.list;

        self.map.get(key).map(|result| {
            Self::update_key(list, key);
            &result.0
        })
    }
    /// Retrieve a value from cache
    pub fn get_mut(&mut self, key: &K) -> Option<&mut V> {
        self.remove_expired();
        let list = &mut self.list;

        self.map.get_mut(key).map(|result| {
            Self::update_key(list, key);
            &mut result.0
        })
    }

    /// Returns true if a value existed for the specified key.
    pub fn contains_key(&mut self, key: &K) -> bool {
        self.remove_expired();
        self.map.contains_key(key)
    }

    /// Current size of cache
    pub fn len(&mut self) -> usize {
        self.remove_expired();
        self.map.len()
    }

    // FIXME: We should really just implement the `iter` function for this Cache object,
    // let the user to clone and collect the elements when needed.
    /// Retrieve all elements as a vector of key value tuple.
    pub fn retrieve_all(&mut self) -> Vec<(K, V)> {
        self.remove_expired();
        let mut result = Vec::<(K, V)>::with_capacity(self.map.len());
        self.map.iter().all(|a| {
            result.push((a.0.clone(), a.1 .0.clone()));
            true
        });
        result
    }

    /// Return a vector of key value pairs ordered by most to least recently updated.
    pub fn retrieve_all_ordered(&mut self) -> Vec<(K, V)> {
        self.remove_expired();
        let mut result = Vec::<(K, V)>::with_capacity(self.list.len());
        for key in self.list.iter().rev() {
            match self.map.get(key) {
                Some(value) => result.push((key.clone(), value.0.clone())),
                None => (),
            }
        }
        result
    }

    /// Gets the given key's corresponding entry in the map for in-place manipulation.
    pub fn entry(&mut self, key: K) -> Entry<K, V> {
        // We need to do it the ugly way below due to this issue:
        // https://github.com/rust-lang/rfcs/issues/811
        //match self.get_mut(&key) {
        //    Some(value) => Entry::Occupied(OccupiedEntry{value: value}),
        //    None => Entry::Vacant(VacantEntry{key: key, cache: self}),
        //}
<<<<<<< HEAD
        if self.check(&key) {
            Entry::Occupied(OccupiedEntry { value: self.get_mut(&key).unwrap() })
        } else {
            Entry::Vacant(VacantEntry { key: key, cache: self })
=======
        if self.contains_key(&key) {
            Entry::Occupied(OccupiedEntry{value: self.get_mut(&key).unwrap()})
        }
        else {
            Entry::Vacant(VacantEntry{key: key, cache: self})
>>>>>>> 6c6a8c3d
        }
    }

    fn remove_oldest_element(&mut self) {
        self.list.pop_front().map(|key| { assert!(self.map.remove(&key).is_some()) });
    }

    fn check_time_expired(&self) -> bool {
        if self.time_to_live == time::Duration::max_value() || self.map.len() == 0 {
            false
        } else {
<<<<<<< HEAD
            self.map.get(self.list.front().unwrap()).unwrap().1 + self.time_to_live <
            time::SteadyTime::now()
        }
    }

    fn update_key(list: &mut VecDeque<K>, key: &K) {
        let pos_in_list =
            list.iter().enumerate().find(|a| !(*a.1 < *key || *a.1 > *key)).unwrap().0;
        list.remove(pos_in_list);
=======
            self.map.get(self.list.front().unwrap()).unwrap().1 + self.time_to_live
                < time::SteadyTime::now()
        }
    }

    fn update_key(list: &mut ::std::collections::VecDeque<K>, key: &K) {
        let position = list.iter().enumerate().find(|a| !(*a.1 < *key || *a.1 > *key)).unwrap().0;
        list.remove(position);
>>>>>>> 6c6a8c3d
        list.push_back(key.clone());
    }

    fn remove_expired(&mut self) {
        while self.check_time_expired() {
            self.remove_oldest_element();
        }
    }
}

impl<'a, K: PartialOrd + Ord + Clone, V: Clone> VacantEntry<'a, K, V> {
    /// Inserts a value
    pub fn insert(self, value: V) -> &'a mut V {
        self.cache.insert(self.key.clone(), value);
        self.cache.get_mut(&self.key).unwrap()
    }
}

impl<'a, V: Clone> OccupiedEntry<'a, V> {
    /// Converts the entry into a mutable reference to its value.
    pub fn into_mut(self) -> &'a mut V {
        self.value
    }
}

impl<'a, K: PartialOrd + Ord + Clone, V: Clone> Entry<'a, K, V> {
    /// Ensures a value is in the entry by inserting the default if empty, and returns
    /// a mutable reference to the value in the entry.
    pub fn or_insert(self, default: V) -> &'a mut V {
        match self {
            Entry::Occupied(entry) => entry.into_mut(),
            Entry::Vacant(entry) => entry.insert(default),
        }
    }

    /// Ensures a value is in the entry by inserting the result of the default function if empty,
    /// and returns a mutable reference to the value in the entry.
    pub fn or_insert_with<F: FnOnce() -> V>(self, default: F) -> &'a mut V {
        match self {
            Entry::Occupied(entry) => entry.into_mut(),
            Entry::Vacant(entry) => entry.insert(default()),
        }
    }
}

#[cfg(test)]
mod test {
    use time;
    extern crate rand;
    use std::thread;
    use super::LruCache;

    fn generate_random_vec<T>(len: usize) -> Vec<T>
        where T: rand::Rand {
        let mut vec = Vec::<T>::with_capacity(len);
        for _ in 0..len {
            vec.push(rand::random::<T>());
        }
        vec
    }

    #[test]
    fn size_only() {
        let size = 10usize;
        let mut lru_cache = LruCache::<usize, usize>::with_capacity(size);

        for i in 0..10 {
            assert_eq!(lru_cache.len(), i);
            lru_cache.insert(i, i);
            assert_eq!(lru_cache.len(), i + 1);
        }

        for i in 10..1000 {
            lru_cache.insert(i, i);
            assert_eq!(lru_cache.len(), size);
        }

        for _ in (0..1000).rev() {
            assert!(lru_cache.contains_key(&(1000 - 1)));
            assert!(lru_cache.get(&(1000 - 1)).is_some());
            assert_eq!(*lru_cache.get(&(1000 - 1)).unwrap(), 1000 - 1);
        }
    }

    #[test]
    fn time_only() {
        let time_to_live = time::Duration::milliseconds(100);
        let mut lru_cache = LruCache::<usize, usize>::with_expiry_duration(time_to_live);

        for i in 0..10 {
            assert_eq!(lru_cache.len(), i);
            lru_cache.insert(i, i);
            assert_eq!(lru_cache.len(), i + 1);
        }

        thread::sleep_ms(100);
        lru_cache.insert(11, 11);

        assert_eq!(lru_cache.len(), 1);

        for i in 0..10 {
            assert_eq!(lru_cache.len(), i + 1);
            lru_cache.insert(i, i);
            assert_eq!(lru_cache.len(), i + 2);
        }
    }

    #[test]
    fn time_only_check() {
        let time_to_live = time::Duration::milliseconds(50);
        let mut lru_cache = LruCache::<usize, usize>::with_expiry_duration(time_to_live);

        assert_eq!(lru_cache.len(), 0);
        lru_cache.insert(0, 0);
        assert_eq!(lru_cache.len(), 1);

        thread::sleep_ms(100);

        assert!(!lru_cache.contains_key(&0));
        assert_eq!(lru_cache.len(), 0);
    }

    #[test]
    fn time_and_size() {
        let size = 10usize;
        let time_to_live = time::Duration::milliseconds(100);
        let mut lru_cache =
            LruCache::<usize, usize>::with_expiry_duration_and_capacity(time_to_live, size);

        for i in 0..1000 {
            if i < size {
                assert_eq!(lru_cache.len(), i);
            }

            lru_cache.insert(i, i);

            if i < size {
                assert_eq!(lru_cache.len(), i + 1);
            } else {
                assert_eq!(lru_cache.len(), size);
            }
        }

        thread::sleep_ms(100);
        lru_cache.insert(1, 1);

        assert_eq!(lru_cache.len(), 1);
    }

    #[test]
    fn time_size_struct_value() {
        let size = 100usize;
        let time_to_live = time::Duration::milliseconds(100);

        #[derive(PartialEq, PartialOrd, Ord, Clone, Eq)]
        struct Temp {
            id: Vec<u8>,
        }

        let mut lru_cache =
            LruCache::<Temp, usize>::with_expiry_duration_and_capacity(time_to_live, size);

        for i in 0..1000 {
            if i < size {
                assert_eq!(lru_cache.len(), i);
            }

            lru_cache.insert(Temp { id: generate_random_vec::<u8>(64), }, i);

            if i < size {
                assert_eq!(lru_cache.len(), i + 1);
            } else {
                assert_eq!(lru_cache.len(), size);
            }
        }

        thread::sleep_ms(100);
        lru_cache.insert(Temp { id: generate_random_vec::<u8>(64), }, 1);

        assert_eq!(lru_cache.len(), 1);
    }

    #[test]
    fn retrieve_all() {
        let size = 10usize;
        let mut lru_cache = LruCache::<usize, usize>::with_capacity(size);

        for i in 0..10 {
            lru_cache.insert(i, i);
        }

        let all = lru_cache.retrieve_all();
        assert_eq!(all.len(), lru_cache.map.len());

        assert!(all.iter().all(|a|
            lru_cache.contains_key(&a.0) && *lru_cache.get(&a.0).unwrap() == a.1));
    }

    #[test]
    fn retrieve_all_ordered() {
        let size = 10usize;
        let mut lru_cache = LruCache::<usize, usize>::with_capacity(size);

        for i in 0..10 {
            lru_cache.insert(i, i);
        }

        let all = lru_cache.retrieve_all_ordered();
        assert_eq!(all.len(), lru_cache.map.len());

        for i in all.iter().rev() {
            lru_cache.remove_oldest_element();
            assert!(!lru_cache.contains_key(&i.0) && lru_cache.get(&i.0).is_none());
        }
    }
}<|MERGE_RESOLUTION|>--- conflicted
+++ resolved
@@ -76,13 +76,8 @@
     value: &'a mut V,
 }
 
-<<<<<<< HEAD
-/// Provides a Last Recently Used caching algorithm in a container
-/// which may be limited by size or time, reordered to most recently seen.
-=======
 /// Provides a Last Recently Used caching algorithm in a container which may be limited by size or
 /// time, reordered to most recently seen.
->>>>>>> 6c6a8c3d
 #[derive(Clone)]
 pub struct LruCache<K, V> {
     map: ::std::collections::BTreeMap<K, (V, time::SteadyTime)>,
@@ -112,14 +107,9 @@
         }
     }
     /// Constructor for dual feature capacity, or time based LruCache
-<<<<<<< HEAD
     pub fn with_expiry_duration_and_capacity(time_to_live: time::Duration,
                                              capacity: usize)
                                              -> LruCache<K, V> {
-=======
-    pub fn with_expiry_duration_and_capacity(time_to_live: time::Duration, capacity: usize)
-            -> LruCache<K, V> {
->>>>>>> 6c6a8c3d
         LruCache {
             map: ::std::collections::BTreeMap::new(),
             list: ::std::collections::VecDeque::new(),
@@ -148,17 +138,10 @@
         let result = self.map.remove(key);
 
         if result.is_some() {
-<<<<<<< HEAD
-            let position =
-                self.list.iter().enumerate().find(|a| !(*a.1 < *key || *a.1 > *key)).unwrap().0;
+            let position = self.list.iter().enumerate().find(|a| !(*a.1 < *key || *a.1 > *key))
+                              .unwrap().0;
             self.list.remove(position);
             Some(result.unwrap().0)
-=======
-           let position = self.list.iter().enumerate().find(|a| !(*a.1 < *key || *a.1 > *key))
-                              .unwrap().0;
-           self.list.remove(position);
-           Some(result.unwrap().0)
->>>>>>> 6c6a8c3d
         } else {
             None
         }
@@ -230,18 +213,10 @@
         //    Some(value) => Entry::Occupied(OccupiedEntry{value: value}),
         //    None => Entry::Vacant(VacantEntry{key: key, cache: self}),
         //}
-<<<<<<< HEAD
-        if self.check(&key) {
+        if self.contains_key(&key) {
             Entry::Occupied(OccupiedEntry { value: self.get_mut(&key).unwrap() })
         } else {
             Entry::Vacant(VacantEntry { key: key, cache: self })
-=======
-        if self.contains_key(&key) {
-            Entry::Occupied(OccupiedEntry{value: self.get_mut(&key).unwrap()})
-        }
-        else {
-            Entry::Vacant(VacantEntry{key: key, cache: self})
->>>>>>> 6c6a8c3d
         }
     }
 
@@ -253,26 +228,14 @@
         if self.time_to_live == time::Duration::max_value() || self.map.len() == 0 {
             false
         } else {
-<<<<<<< HEAD
             self.map.get(self.list.front().unwrap()).unwrap().1 + self.time_to_live <
             time::SteadyTime::now()
-        }
-    }
-
-    fn update_key(list: &mut VecDeque<K>, key: &K) {
-        let pos_in_list =
-            list.iter().enumerate().find(|a| !(*a.1 < *key || *a.1 > *key)).unwrap().0;
-        list.remove(pos_in_list);
-=======
-            self.map.get(self.list.front().unwrap()).unwrap().1 + self.time_to_live
-                < time::SteadyTime::now()
         }
     }
 
     fn update_key(list: &mut ::std::collections::VecDeque<K>, key: &K) {
         let position = list.iter().enumerate().find(|a| !(*a.1 < *key || *a.1 > *key)).unwrap().0;
         list.remove(position);
->>>>>>> 6c6a8c3d
         list.push_back(key.clone());
     }
 
